use anyhow::Result;
use clap::{Parser, Subcommand};
use logger::{Config, Logger};
use std::path::PathBuf;
use std::sync::Arc;
use tokio::signal;
use tracing::{error, info};
use tracing_subscriber::{layer::SubscriberExt, util::SubscriberInitExt, EnvFilter};
use warp::Filter;

#[derive(Parser)]
#[command(name = "logger")]
#[command(about = "Multi-exchange cryptocurrency data logger", long_about = None)]
struct Cli {
    #[command(subcommand)]
    command: Option<Commands>,

    /// Config file path
    #[arg(short, long, value_name = "FILE")]
    config: Option<PathBuf>,

    /// Enable debug logging
    #[arg(short, long)]
    debug: bool,
}

#[derive(Subcommand)]
enum Commands {
    /// Run the logger
    Run {
        /// Exchanges to enable (comma-separated: coinbase,binance,okx,kraken,bitfinex)
        #[arg(short, long)]
        exchanges: Option<String>,
    },
    /// Test exchange connections
    Test {
        /// Exchange to test
        exchange: String,
    },
    /// List available symbols for an exchange
    Symbols {
        /// Exchange name
        exchange: String,
    },
}

#[tokio::main]
async fn main() -> Result<()> {
    let cli = Cli::parse();

    // Initialize tracing
    let log_level = if cli.debug { "debug" } else { "info" };
    
    // Check if we're running under systemd/Docker (they add timestamps)
    let is_systemd = std::env::var("INVOCATION_ID").is_ok() || std::env::var("JOURNAL_STREAM").is_ok();
    let is_docker = std::path::Path::new("/.dockerenv").exists();
    
    if is_systemd || is_docker {
        // Use compact format without timestamps for systemd/Docker
        tracing_subscriber::fmt()
            .with_env_filter(EnvFilter::try_from_default_env()
                .unwrap_or_else(|_| EnvFilter::new(log_level)))
            .with_target(false)
            .without_time()
            .init();
    } else {
<<<<<<< HEAD
        // Use full format with timestamps for direct execution
        tracing_subscriber::fmt()
            .with_env_filter(EnvFilter::try_from_default_env()
                .unwrap_or_else(|_| EnvFilter::new(log_level)))
            .with_target(false)
=======
        EnvFilter::try_from_default_env().unwrap_or_else(|_| EnvFilter::new("info"))
    };

    // Check if we're running under systemd/docker (they add their own timestamps)
    let is_systemd = std::env::var("INVOCATION_ID").is_ok() || std::env::var("JOURNAL_STREAM").is_ok();
    let is_docker = std::path::Path::new("/.dockerenv").exists();
    
    // Configure the fmt layer based on environment
    if is_systemd || is_docker {
        // Omit timestamp when running under systemd/docker as they add their own
        tracing_subscriber::registry()
            .with(filter)
            .with(
                tracing_subscriber::fmt::layer()
                    .without_time()
                    .compact()
            )
            .init();
    } else {
        // Include timestamp for local development
        tracing_subscriber::registry()
            .with(filter)
            .with(
                tracing_subscriber::fmt::layer()
                    .compact()
            )
>>>>>>> 74e44c81
            .init();
    }

    // Load configuration
    let config_path = cli.config.as_deref();
    let mut config = Config::load(config_path)?;

    // Handle commands
    match cli.command {
        Some(Commands::Run { exchanges }) => {
            if let Some(exchanges) = exchanges {
                // Override config with command line exchanges
                let exchange_list: Vec<String> = exchanges.split(',').map(|s| s.trim().to_string()).collect();
                config.enable_only_exchanges(&exchange_list);
            }
            run_logger(config).await?;
        }
        Some(Commands::Test { exchange }) => {
            test_exchange(&exchange, &config).await?;
        }
        Some(Commands::Symbols { exchange }) => {
            list_symbols(&exchange, &config).await?;
        }
        None => {
            // Default to run command
            run_logger(config).await?;
        }
    }

    Ok(())
}

async fn run_logger(config: Config) -> Result<()> {
    info!("Starting multi-exchange logger");
    info!("Enabled exchanges:");
    if config.exchanges.coinbase.enabled {
        info!("  - Coinbase");
    }
    if config.exchanges.binance.enabled {
        info!("  - Binance");
    }
    if config.exchanges.okx.enabled {
        info!("  - OKX");
    }
    if config.exchanges.kraken.enabled {
        info!("  - Kraken");
    }
    if config.exchanges.bitfinex.enabled {
        info!("  - Bitfinex");
    }

    let logger = Logger::new(config.clone())?;

    // Start metrics server on configured port (default 9090)
    let metrics_port = std::env::var("METRICS_PORT")
        .unwrap_or_else(|_| "9090".to_string())
        .parse::<u16>()
        .unwrap_or(9090);
    
    tokio::spawn(async move {
        logger::metrics_server::start_metrics_server(metrics_port).await;
    });
    
    info!("Metrics server started on port {}", metrics_port);
    info!("Prometheus can scrape metrics from http://localhost:{}/metrics", metrics_port);

    // Start health check server
    let health_port = config.logger.health_check_port;
    let health_server = tokio::spawn(async move {
        let health = warp::path("health").map(|| {
            warp::reply::json(&serde_json::json!({
                "status": "healthy",
                "service": "multi-exchange-logger"
            }))
        });

        warp::serve(health).run(([0, 0, 0, 0], health_port)).await;
    });

    info!("Health check server running on port {}", health_port);

    // Run logger with graceful shutdown
    tokio::select! {
        result = logger.run() => {
            match result {
                Ok(_) => info!("Logger completed successfully"),
                Err(e) => error!("Logger error: {}", e),
            }
        }
        _ = signal::ctrl_c() => {
            info!("Received shutdown signal");
        }
    }

    health_server.abort();
    info!("Logger shutdown complete");

    Ok(())
}

async fn test_exchange(exchange_name: &str, config: &Config) -> Result<()> {
    use logger::exchanges::{Exchange, ExchangeFactory};

    info!("Testing connection to {}...", exchange_name);

    let factory = ExchangeFactory::new();
    let exchange = factory.create(exchange_name, config.clone())?;

    // Test fetching symbols
    info!("Fetching symbols...");
    match exchange.fetch_symbols().await {
        Ok(symbols) => {
            info!("Successfully fetched {} symbols", symbols.len());
            if symbols.len() > 5 {
                info!("Sample symbols:");
                for symbol in symbols.iter().take(5) {
                    info!("  - {}", symbol.symbol);
                }
                info!("  ... and {} more", symbols.len() - 5);
            } else {
                for symbol in &symbols {
                    info!("  - {}", symbol.symbol);
                }
            }
        }
        Err(e) => {
            error!("Failed to fetch symbols: {}", e);
            return Err(e);
        }
    }

    // Test creating a connection
    info!("Testing WebSocket connection...");
    let channels = vec![];
    match exchange.create_connection(channels).await {
        Ok(mut conn) => {
            match conn.connect().await {
                Ok(_) => {
                    info!("Successfully connected to WebSocket");
                    info!("Connection test passed!");
                }
                Err(e) => {
                    error!("Failed to connect: {}", e);
                    return Err(e);
                }
            }
        }
        Err(e) => {
            error!("Failed to create connection: {}", e);
            return Err(e);
        }
    }

    Ok(())
}

async fn list_symbols(exchange_name: &str, config: &Config) -> Result<()> {
    use logger::exchanges::{Exchange, ExchangeFactory};

    let factory = ExchangeFactory::new();
    let exchange = factory.create(exchange_name, config.clone())?;

    info!("Fetching symbols for {}...", exchange_name);
    let symbols = exchange.fetch_symbols().await?;

    info!("Found {} symbols:", symbols.len());
    for symbol in symbols {
        let active_str = if symbol.active { "active" } else { "inactive" };
        let tick_str = symbol
            .tick_size
            .map(|t| format!("{}", t))
            .unwrap_or_else(|| "N/A".to_string());
        let min_str = symbol
            .min_size
            .map(|m| format!("{}", m))
            .unwrap_or_else(|| "N/A".to_string());

        info!(
            "  {} - {}/{} ({}) [tick: {}, min: {}]",
            symbol.symbol,
            symbol.base_asset,
            symbol.quote_asset,
            active_str,
            tick_str,
            min_str
        );
    }

    info!("Total symbols: {}", symbols.len());

    Ok(())
}<|MERGE_RESOLUTION|>--- conflicted
+++ resolved
@@ -50,30 +50,8 @@
 
     // Initialize tracing
     let log_level = if cli.debug { "debug" } else { "info" };
-    
-    // Check if we're running under systemd/Docker (they add timestamps)
-    let is_systemd = std::env::var("INVOCATION_ID").is_ok() || std::env::var("JOURNAL_STREAM").is_ok();
-    let is_docker = std::path::Path::new("/.dockerenv").exists();
-    
-    if is_systemd || is_docker {
-        // Use compact format without timestamps for systemd/Docker
-        tracing_subscriber::fmt()
-            .with_env_filter(EnvFilter::try_from_default_env()
-                .unwrap_or_else(|_| EnvFilter::new(log_level)))
-            .with_target(false)
-            .without_time()
-            .init();
-    } else {
-<<<<<<< HEAD
-        // Use full format with timestamps for direct execution
-        tracing_subscriber::fmt()
-            .with_env_filter(EnvFilter::try_from_default_env()
-                .unwrap_or_else(|_| EnvFilter::new(log_level)))
-            .with_target(false)
-=======
-        EnvFilter::try_from_default_env().unwrap_or_else(|_| EnvFilter::new("info"))
-    };
-
+    let filter = EnvFilter::try_from_default_env().unwrap_or_else(|_| EnvFilter::new(log_level));
+    
     // Check if we're running under systemd/docker (they add their own timestamps)
     let is_systemd = std::env::var("INVOCATION_ID").is_ok() || std::env::var("JOURNAL_STREAM").is_ok();
     let is_docker = std::path::Path::new("/.dockerenv").exists();
@@ -97,7 +75,6 @@
                 tracing_subscriber::fmt::layer()
                     .compact()
             )
->>>>>>> 74e44c81
             .init();
     }
 
