--- conflicted
+++ resolved
@@ -83,18 +83,14 @@
                 .insert("Access-Control-Allow-Origin", "*".parse().unwrap());
             response
         }
-<<<<<<< HEAD
-        _ => Response::builder()
-=======
         (&Method::GET, "/api/symbol-search") => {
             let mut response = handle_symbol_search_request(req).await?;
             response
                 .headers_mut()
                 .insert("Access-Control-Allow-Origin", "*".parse().unwrap());
-            Ok(response)
-        }
-        _ => Ok(Response::builder()
->>>>>>> 74e44c81
+            response
+        }
+        _ => Response::builder()
             .status(StatusCode::NOT_FOUND)
             .header("Access-Control-Allow-Origin", "*")
             .body(Body::from("Not Found"))
@@ -158,7 +154,9 @@
     // Load symbol registry at startup
     symbols::load_symbols_at_startup().await?;
     
-<<<<<<< HEAD
+    // Initialize the symbol search service
+    symbols::initialize_search_service().await?;
+    
     // Start metrics server on separate port
     let metrics_port = std::env::var("METRICS_PORT")
         .unwrap_or_else(|_| "9091".to_string())
@@ -171,10 +169,6 @@
     
     println!("Metrics server started on port {}", metrics_port);
     println!("Prometheus can scrape metrics from http://localhost:{}/metrics", metrics_port);
-=======
-    // Initialize the symbol search service
-    symbols::initialize_search_service().await?;
->>>>>>> 74e44c81
     
     // Check if we should use TLS or plain HTTP
     let use_tls = std::env::var("USE_TLS")
