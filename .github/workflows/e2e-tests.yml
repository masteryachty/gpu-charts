--- conflicted
+++ resolved
@@ -1,249 +1,199 @@
-name: CI Tests
-
-on:
-  push:
-    branches: [ main, develop ]
-  pull_request:
-    branches: [ main ]
-
-jobs:
-<<<<<<< HEAD
-  # Code Quality and Linting
-  lint:
-=======
-  # API Server Tests
-  server-tests:
-    timeout-minutes: 30
-    runs-on: ubuntu-latest
-    
-    steps:
-    - uses: actions/checkout@v4
-    
-    - name: Install Rust
-      uses: dtolnay/rust-toolchain@stable
-      with:
-        targets: x86_64-unknown-linux-gnu
-    
-    - name: Cache Rust dependencies
-      uses: actions/cache@v4
-      with:
-        path: |
-          ~/.cargo/registry
-          ~/.cargo/git
-          server/target
-        key: ${{ runner.os }}-server-cargo-${{ hashFiles('server/Cargo.lock', 'server/Cargo.toml') }}
-    
-    - name: Build server
-      run: |
-        cd server
-        cargo build --target x86_64-unknown-linux-gnu
-    
-    - name: Run server unit and integration tests
-      run: |
-        cd server
-        cargo test --target x86_64-unknown-linux-gnu --verbose
-    
-    - name: Generate test coverage report
-      run: |
-        cd server
-        cargo test --target x86_64-unknown-linux-gnu -- --nocapture
-  test:
-    timeout-minutes: 60
->>>>>>> 1685c3c2
-    runs-on: ubuntu-latest
-    name: Code Quality
-    steps:
-      - uses: actions/checkout@v4
-      
-      - uses: actions/setup-node@v4
-        with:
-          node-version: '20'
-          cache: 'npm'
-          cache-dependency-path: 'web/package-lock.json'
-      
-      - name: Install Rust
-        uses: dtolnay/rust-toolchain@stable
-        with:
-          components: rustfmt, clippy
-          targets: x86_64-unknown-linux-gnu
-      
-      - name: Install dependencies
-        run: |
-          cd web
-          npm ci
-      
-      - name: Run TypeScript/React linting
-        run: |
-          cd web
-          npm run lint
-      
-      - name: Check Rust formatting (server)
-        run: |
-          cd server
-          cargo fmt --check
-      
-      - name: Check Rust formatting (main)
-        run: cargo fmt --check
-      
-      - name: Run Clippy (server)
-        run: |
-          cd server
-          cargo clippy --target x86_64-unknown-linux-gnu -- -D warnings
-      
-      - name: Run Clippy (main)
-        run: cargo clippy --target wasm32-unknown-unknown -- -D warnings
-
-  # API Server Tests
-  server-tests:
-    runs-on: ubuntu-latest
-    name: Server Tests
-    needs: lint
-    steps:
-    - uses: actions/checkout@v4
-    
-    - name: Install Rust
-      uses: dtolnay/rust-toolchain@stable
-      with:
-        targets: x86_64-unknown-linux-gnu
-    
-    - name: Cache Rust dependencies
-      uses: actions/cache@v4
-      with:
-        path: |
-          ~/.cargo/registry
-          ~/.cargo/git
-          server/target
-        key: ${{ runner.os }}-server-cargo-${{ hashFiles('server/Cargo.lock', 'server/Cargo.toml') }}
-    
-    - name: Build server
-      run: |
-        cd server
-        cargo build --target x86_64-unknown-linux-gnu
-    
-    - name: Run server unit and integration tests
-      run: |
-        cd server
-        cargo test --target x86_64-unknown-linux-gnu --verbose
-    
-    - name: Generate test coverage report
-      run: |
-        cd server
-        cargo test --target x86_64-unknown-linux-gnu -- --nocapture
-  # Frontend E2E Tests
-  frontend-tests:
-    runs-on: ubuntu-latest
-    name: Frontend E2E Tests
-    needs: lint
-    
-    steps:
-    - uses: actions/checkout@v4
-    
-    - uses: actions/setup-node@v4
-      with:
-        node-version: '20'
-        cache: 'npm'
-        cache-dependency-path: 'web/package-lock.json'
-    
-    - name: Install Rust
-      uses: dtolnay/rust-toolchain@stable
-      with:
-        targets: wasm32-unknown-unknown
-    
-    - name: Install wasm-pack
-      run: curl https://rustwasm.github.io/wasm-pack/installer/init.sh -sSf | sh
-    
-    - name: Cache Rust dependencies
-      uses: actions/cache@v4
-      with:
-        path: |
-          ~/.cargo/registry
-          ~/.cargo/git
-          target
-        key: ${{ runner.os }}-cargo-${{ hashFiles('**/Cargo.lock') }}
-    
-    - name: Install dependencies
-      run: |
-        cd web
-        npm ci
-    
-    - name: Build WASM module
-      run: |
-        cd web
-        npm run build:wasm
-    
-    - name: Install Playwright Browsers
-      run: |
-        cd web
-        npx playwright install --with-deps
-    
-    - name: Run Playwright tests
-      run: |
-        cd web
-        npm run test
-    
-    - uses: actions/upload-artifact@v4
-      if: always()
-      with:
-        name: playwright-report
-        path: web/playwright-report/
-        retention-days: 30
-    
-    - uses: actions/upload-artifact@v4
-      if: always()
-      with:
-        name: test-results
-        path: web/test-results/
-        retention-days: 30
-
-  # Browser Compatibility Testing
-  browser-compatibility:
-    runs-on: ubuntu-latest
-    name: Browser Compatibility
-    needs: [lint, frontend-tests]
-    strategy:
-      matrix:
-        browser: [chromium, firefox, webkit]
-    
-    steps:
-    - uses: actions/checkout@v4
-    
-    - uses: actions/setup-node@v4
-      with:
-        node-version: '20'
-        cache: 'npm'
-        cache-dependency-path: 'web/package-lock.json'
-    
-    - name: Install Rust
-      uses: dtolnay/rust-toolchain@stable
-      with:
-        targets: wasm32-unknown-unknown
-    
-    - name: Install wasm-pack
-      run: curl https://rustwasm.github.io/wasm-pack/installer/init.sh -sSf | sh
-    
-    - name: Install dependencies
-      run: |
-        cd web
-        npm ci
-    
-    - name: Build WASM module
-      run: |
-        cd web
-        npm run build:wasm
-    
-    - name: Install Playwright Browsers
-      run: |
-        cd web
-        npx playwright install --with-deps ${{ matrix.browser }}
-    
-    - name: Run Playwright tests on ${{ matrix.browser }}
-      run: |
-        cd web
-        npx playwright test --project=${{ matrix.browser }}
-    
-    - uses: actions/upload-artifact@v4
-      if: always()
-      with:
-        name: playwright-report-${{ matrix.browser }}
-        path: web/playwright-report/
+name: CI Tests
+
+on:
+  push:
+    branches: [ main, develop ]
+  pull_request:
+    branches: [ main ]
+
+jobs:
+  # Code Quality and Linting
+  lint:
+    runs-on: ubuntu-latest
+    name: Code Quality
+    steps:
+      - uses: actions/checkout@v4
+      
+      - uses: actions/setup-node@v4
+        with:
+          node-version: '20'
+          cache: 'npm'
+          cache-dependency-path: 'web/package-lock.json'
+      
+      - name: Install Rust
+        uses: dtolnay/rust-toolchain@stable
+        with:
+          components: rustfmt, clippy
+          targets: wasm32-unknown-unknown
+      
+      - name: Install dependencies
+        run: |
+          cd web
+          npm ci
+      
+      - name: Run TypeScript/React linting
+        run: |
+          cd web
+          npm run lint
+      
+      - name: Check Rust formatting (main)
+        run: cargo fmt --check
+      
+      - name: Run Clippy (main)
+        run: cargo clippy --target wasm32-unknown-unknown -- -D warnings
+
+  # API Server Tests
+  server-tests:
+    runs-on: ubuntu-latest
+    name: Server Tests
+    needs: lint
+    steps:
+    - uses: actions/checkout@v4
+    
+    - name: Install Rust
+      uses: dtolnay/rust-toolchain@stable
+      with:
+        targets: x86_64-unknown-linux-gnu
+    
+    - name: Cache Rust dependencies
+      uses: actions/cache@v4
+      with:
+        path: |
+          ~/.cargo/registry
+          ~/.cargo/git
+          server/target
+        key: ${{ runner.os }}-server-cargo-${{ hashFiles('server/Cargo.lock', 'server/Cargo.toml') }}
+    
+    - name: Build server
+      run: |
+        cd server
+        cargo build --target x86_64-unknown-linux-gnu
+    
+    - name: Run server unit and integration tests
+      run: |
+        cd server
+        cargo test --target x86_64-unknown-linux-gnu --verbose
+    
+    - name: Generate test coverage report
+      run: |
+        cd server
+        cargo test --target x86_64-unknown-linux-gnu -- --nocapture
+
+  # Frontend E2E Tests
+  frontend-tests:
+    runs-on: ubuntu-latest
+    name: Frontend E2E Tests
+    needs: lint
+    
+    steps:
+    - uses: actions/checkout@v4
+    
+    - uses: actions/setup-node@v4
+      with:
+        node-version: '20'
+        cache: 'npm'
+        cache-dependency-path: 'web/package-lock.json'
+    
+    - name: Install Rust
+      uses: dtolnay/rust-toolchain@stable
+      with:
+        targets: wasm32-unknown-unknown
+    
+    - name: Install wasm-pack
+      run: curl https://rustwasm.github.io/wasm-pack/installer/init.sh -sSf | sh
+    
+    - name: Cache Rust dependencies
+      uses: actions/cache@v4
+      with:
+        path: |
+          ~/.cargo/registry
+          ~/.cargo/git
+          target
+        key: ${{ runner.os }}-cargo-${{ hashFiles('**/Cargo.lock') }}
+    
+    - name: Install dependencies
+      run: |
+        cd web
+        npm ci
+    
+    - name: Build WASM module
+      run: |
+        cd web
+        npm run build:wasm
+    
+    - name: Install Playwright Browsers
+      run: |
+        cd web
+        npx playwright install --with-deps
+    
+    - name: Run Playwright tests
+      run: |
+        cd web
+        npm run test
+    
+    - uses: actions/upload-artifact@v4
+      if: always()
+      with:
+        name: playwright-report
+        path: web/playwright-report/
+        retention-days: 30
+    
+    - uses: actions/upload-artifact@v4
+      if: always()
+      with:
+        name: test-results
+        path: web/test-results/
+        retention-days: 30
+
+  # Browser Compatibility Testing
+  browser-compatibility:
+    runs-on: ubuntu-latest
+    name: Browser Compatibility
+    needs: [lint, frontend-tests]
+    strategy:
+      matrix:
+        browser: [chromium, firefox, webkit]
+    
+    steps:
+    - uses: actions/checkout@v4
+    
+    - uses: actions/setup-node@v4
+      with:
+        node-version: '20'
+        cache: 'npm'
+        cache-dependency-path: 'web/package-lock.json'
+    
+    - name: Install Rust
+      uses: dtolnay/rust-toolchain@stable
+      with:
+        targets: wasm32-unknown-unknown
+    
+    - name: Install wasm-pack
+      run: curl https://rustwasm.github.io/wasm-pack/installer/init.sh -sSf | sh
+    
+    - name: Install dependencies
+      run: |
+        cd web
+        npm ci
+    
+    - name: Build WASM module
+      run: |
+        cd web
+        npm run build:wasm
+    
+    - name: Install Playwright Browsers
+      run: |
+        cd web
+        npx playwright install --with-deps ${{ matrix.browser }}
+    
+    - name: Run Playwright tests on ${{ matrix.browser }}
+      run: |
+        cd web
+        npx playwright test --project=${{ matrix.browser }}
+    
+    - uses: actions/upload-artifact@v4
+      if: always()
+      with:
+        name: playwright-report-${{ matrix.browser }}
+        path: web/playwright-report/
         retention-days: 30